// See LICENSE for license details.

package chisel3.util.experimental

import chisel3._
import chisel3.experimental.{ChiselAnnotation, RunFirrtlTransform, annotate}
<<<<<<< HEAD
import chisel3.internal.{Builder, ChiselException, InstanceId, NamedComponent}
=======
import chisel3.internal.{InstanceId, NamedComponent, Namespace}
>>>>>>> 820e2688
import firrtl.transforms.{DontTouchAnnotation, NoDedupAnnotation}
import firrtl.passes.wiring.{WiringTransform, SourceAnnotation, SinkAnnotation}
import firrtl.annotations.{ModuleName, ComponentName}

import scala.concurrent.SyncVar

/** An exception related to BoringUtils
  * @param message the exception message
  */
class BoringUtilsException(message: String) extends Exception(message)

/** Utilities for generating synthesizable cross module references that "bore" through the hierarchy. The underlying
  * cross module connects are handled by FIRRTL's Wiring Transform.
  *
  * Consider the following exmple where you want to connect a component in one module to a component in another. Module
  * `Constant` has a wire tied to `42` and `Expect` will assert unless connected to `42`:
  * {{{
  * class Constant extends Module {
  *   val io = IO(new Bundle{})
  *   val x = Wire(UInt(6.W))
  *   x := 42.U
  * }
  * class Expect extends Module {
  *   val io = IO(new Bundle{})
  *   val y = Wire(UInt(6.W))
  *   y := 0.U
  *   // This assertion will fail unless we bore!
  *   chisel3.assert(y === 42.U, "y should be 42 in module Expect")
  * }
  * }}}
  *
  * We can then connect `x` to `y` using [[BoringUtils]] without modifiying the Chisel IO of `Constant`, `Expect`, or
  * modules that may instantiate them. There are two approaches to do this:
  *
  * 1. Hierarchical boring using [[BoringUtils.bore]]
  *
  * 2. Non-hierarchical boring using [[BoringUtils.addSink]]/[[BoringUtils.addSource]]
  *
  * ===Hierarchical Boring===
  *
  * Hierarchcical boring involves connecting one sink instance to another source instance in a parent module. Below,
  * module `Top` contains an instance of `Cosntant` and `Expect`. Using [[BoringUtils.bore]], we can connect
  * `constant.x` to `expect.y`.
  *
  * {{{
  * class Top extends Module {
  *   val io = IO(new Bundle{})
  *   val constant = Module(new Constant)
  *   val expect = Module(new Expect)
  *   BoringUtils.bore(constant.x, Seq(expect.y))
  * }
  * }}}
  *
  * ===Non-hierarchical Boring===
  *
  * Non-hierarchical boring involves connections from sources to sinks that cannot see each other. Here, `x` is
  * described as a source and given a name, `uniqueId`, and `y` is described as a sink with the same name. This is
  * equivalent to the hierarchical boring example above, but requires no modifications to `Top`.
  *
  * {{{
  * class Constant extends Module {
  *   val io = IO(new Bundle{})
  *   val x = Wire(UInt(6.W))
  *   x := 42.U
  *   BoringUtils.addSource(x, "uniqueId")
  * }
  * class Expect extends Module {
  *   val io = IO(new Bundle{})
  *   val y = Wire(UInt(6.W))
  *   y := 0.U
  *   // This assertion will fail unless we bore!
  *   chisel3.assert(y === 42.U, "y should be 42 in module Expect")
  *   BoringUtils.addSink(y, "uniqueId")
  * }
  * class Top extends Module {
  *   val io = IO(new Bundle{})
  *   val constant = Module(new Constant)
  *   val expect = Module(new Expect)
  * }
  * }}}
  *
  * ==Comments==
  *
  * Both hierarchical and non-hierarchical boring emit FIRRTL annotations that describe sources and sinks. These are
  * matched by a `name` key that indicates they should be wired together. Hierarhical boring safely generates this name
  * automatically. Non-hierarchical boring unsafely relies on user input to generate this name. Use of non-hierarchical
  * naming may result in naming conflicts that the user must handle.
  *
  * The automatic generation of hierarchical names relies on a global, mutable namespace. This is currently persistent
  * across circuit elaborations.
  */
object BoringUtils {
  /* A global namespace for boring ids */
  private val namespace: SyncVar[Namespace] = new SyncVar
  namespace.put(Namespace.empty)

  /* Get a new name (value) from the namespace */
  private def newName(value: String): String = {
    val ns = namespace.take()
    val valuex = ns.name(value)
    namespace.put(ns)
    valuex
  }

  /* True if the requested name (value) exists in the namespace */
  private def checkName(value: String): Boolean = namespace.get.contains(value)

  /** Add a named source cross module reference
    * @param component source circuit component
    * @param name unique identifier for this source
    * @param disableDedup disable dedupblication of this source component (this should be true if you are trying to wire
    * from specific identical sources differently)
    * @param uniqueName if true, this will use a non-conflicting name from the global namespace
    * @return the name used
    * @note if a uniqueName is not specified, the returned name may differ from the user-provided name
    */
  def addSource(
    component: NamedComponent,
    name: String,
    disableDedup: Boolean = false,
    uniqueName: Boolean = false): String = {

    val id = if (uniqueName) { newName(name) } else { name }
    val maybeDedup =
      if (disableDedup) { Seq(new ChiselAnnotation { def toFirrtl = NoDedupAnnotation(component.toNamed.module) }) }
      else              { Seq[ChiselAnnotation]()                                                                  }
    val annotations =
      Seq(new ChiselAnnotation with RunFirrtlTransform {
            def toFirrtl = SourceAnnotation(component.toNamed, id)
            def transformClass = classOf[WiringTransform] },
          new ChiselAnnotation { def toFirrtl = DontTouchAnnotation(component.toNamed) } ) ++ maybeDedup

    annotations.map(annotate(_))
    id
  }

  /** Add a named sink cross module reference. Multiple sinks may map to the same source.
    * @param component sink circuit component
    * @param name unique identifier for this sink that must resolve to
    * @param disableDedup disable deduplication of this sink component (this should be true if you are trying to wire
    * specific, identical sinks differently)
    * @param forceExists if true, require that the provided `name` paramater already exists in the global namespace
    * @throws BoringUtilsException if name is expected to exist and itdoesn't
    */
  def addSink(
    component: InstanceId,
    name: String,
    disableDedup: Boolean = false,
    forceExists: Boolean = false): Unit = {

    if (forceExists && !checkName(name)) {
      Builder.exception(new BoringUtilsException(s"Sink ID '$name' not found in BoringUtils ID namespace"), {})
    } else {
      def moduleName = component.toNamed match {
        case c: ModuleName => c
        case c: ComponentName => c.module
        case _ =>
          Builder.exception(new ChiselException("Can only add a Module or Component sink", null))
      }

      val maybeDedup =
        if (dedup) {
          Seq(new ChiselAnnotation {
            def toFirrtl = NoDedupAnnotation(moduleName)
          })
        }
        else {
          Seq[ChiselAnnotation]()
        }
      val annotations =
        Seq(new ChiselAnnotation with RunFirrtlTransform {
          def toFirrtl = SinkAnnotation(component.toNamed, name)

          def transformClass = classOf[WiringTransform]
        })
      annotations.map(annotate(_))
    }
<<<<<<< HEAD
=======
    val maybeDedup =
      if (disableDedup) { Seq(new ChiselAnnotation { def toFirrtl = NoDedupAnnotation(moduleName) }) }
      else              { Seq[ChiselAnnotation]()                                                    }
    val annotations =
      Seq(new ChiselAnnotation with RunFirrtlTransform {
            def toFirrtl = SinkAnnotation(component.toNamed, name)
            def transformClass = classOf[WiringTransform] }) ++ maybeDedup
    annotations.map(annotate(_))
>>>>>>> 820e2688
  }

  /** Connect a source to one or more sinks
    * @param source a source component
    * @param sinks one or more sink components
    * @return the name of the signal used to connect the source to the
    * sinks
    * @note the returned name will be based on the name of the source
    * component
    */
  def bore(source: Data, sinks: Seq[Data]): String = {
    lazy val genName = addSource(source, source.instanceName, true, true)
    sinks.map(addSink(_, genName, true, true))
    genName
  }
}<|MERGE_RESOLUTION|>--- conflicted
+++ resolved
@@ -4,11 +4,7 @@
 
 import chisel3._
 import chisel3.experimental.{ChiselAnnotation, RunFirrtlTransform, annotate}
-<<<<<<< HEAD
-import chisel3.internal.{Builder, ChiselException, InstanceId, NamedComponent}
-=======
-import chisel3.internal.{InstanceId, NamedComponent, Namespace}
->>>>>>> 820e2688
+import chisel3.internal.{Builder, InstanceId, NamedComponent, Namespace}
 import firrtl.transforms.{DontTouchAnnotation, NoDedupAnnotation}
 import firrtl.passes.wiring.{WiringTransform, SourceAnnotation, SinkAnnotation}
 import firrtl.annotations.{ModuleName, ComponentName}
@@ -161,33 +157,13 @@
 
     if (forceExists && !checkName(name)) {
       Builder.exception(new BoringUtilsException(s"Sink ID '$name' not found in BoringUtils ID namespace"), {})
-    } else {
-      def moduleName = component.toNamed match {
-        case c: ModuleName => c
-        case c: ComponentName => c.module
-        case _ =>
-          Builder.exception(new ChiselException("Can only add a Module or Component sink", null))
-      }
-
-      val maybeDedup =
-        if (dedup) {
-          Seq(new ChiselAnnotation {
-            def toFirrtl = NoDedupAnnotation(moduleName)
-          })
-        }
-        else {
-          Seq[ChiselAnnotation]()
-        }
-      val annotations =
-        Seq(new ChiselAnnotation with RunFirrtlTransform {
-          def toFirrtl = SinkAnnotation(component.toNamed, name)
-
-          def transformClass = classOf[WiringTransform]
-        })
-      annotations.map(annotate(_))
     }
-<<<<<<< HEAD
-=======
+    def moduleName = component.toNamed match {
+      case c: ModuleName => c
+      case c: ComponentName => c.module
+      case _ =>
+        Builder.exception(new ChiselException("Can only add a Module or Component sink", null))
+    }
     val maybeDedup =
       if (disableDedup) { Seq(new ChiselAnnotation { def toFirrtl = NoDedupAnnotation(moduleName) }) }
       else              { Seq[ChiselAnnotation]()                                                    }
@@ -196,7 +172,6 @@
             def toFirrtl = SinkAnnotation(component.toNamed, name)
             def transformClass = classOf[WiringTransform] }) ++ maybeDedup
     annotations.map(annotate(_))
->>>>>>> 820e2688
   }
 
   /** Connect a source to one or more sinks
