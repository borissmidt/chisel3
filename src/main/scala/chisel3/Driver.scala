--- conflicted
+++ resolved
@@ -92,15 +92,11 @@
     */
   def elaborate[T <: RawModule](gen: () => T): Circuit = internal.Builder.build(Module(gen()))
 
-<<<<<<< HEAD
   def elaborateAndReturn[T <: RawModule](gen: () => T): (Circuit, T) = internal.Builder.buildAndReturn(Module(gen()))
 
-  def emit[T <: RawModule](gen: () => T): String = Emitter.emit(elaborate(gen))
-=======
   def toFirrtl(ir: Circuit): firrtl.ir.Circuit = Converter.convert(ir)
 
   def emit[T <: RawModule](gen: () => T): String = Driver.emit(elaborate(gen))
->>>>>>> a22b3f26
 
   def emit[T <: RawModule](ir: Circuit): String = Emitter.emit(ir)
 
@@ -176,11 +172,60 @@
 
   def targetDir(): String = { target_dir getOrElse new File(".").getCanonicalPath }
 
-<<<<<<< HEAD
   def execute(optionsManager: ExecutionOptionsManager with HasChiselExecutionOptions with HasFirrtlOptions,
               circuit: Circuit,
               annotations: Seq[ChiselAnnotation]): ChiselExecutionResult = {
-=======
+    // this little hack let's us set the topName with the circuit name if it has not been set from args
+    optionsManager.setTopNameIfNotSet(circuit.name)
+
+    val firrtlOptions = optionsManager.firrtlOptions
+    val chiselOptions = optionsManager.chiselOptions
+
+    val firrtlCircuit = Converter.convert(circuit)
+
+    // Still emit to leave an artifact (and because this always has been the behavior)
+    val firrtlString = Driver.emit(circuit)
+    val firrtlFileName = firrtlOptions.getInputFileName(optionsManager)
+    val firrtlFile = new File(firrtlFileName)
+
+    val w = new FileWriter(firrtlFile)
+    w.write(firrtlString)
+    w.close()
+
+    // Emit the annotations because it has always been the behavior
+    val annotationFile = new File(optionsManager.getBuildFileName("anno.json"))
+    val af = new FileWriter(annotationFile)
+    val firrtlAnnos = (circuit.annotations ++ annotations).map(_.toFirrtl)
+    af.write(JsonProtocol.serialize(firrtlAnnos))
+    af.close()
+
+    /** Find the set of transform classes associated with annotations then
+      * instantiate an instance of each transform
+      * @note Annotations targeting firrtl.Transform will not result in any
+      *   transform being instantiated
+      */
+    val transforms = circuit.annotations
+      .collect { case anno: RunFirrtlTransform => anno.transformClass }
+      .distinct
+      .filterNot(_ == classOf[firrtl.Transform])
+      .map { transformClass: Class[_ <: Transform] =>
+        transformClass.newInstance()
+      }
+    /* This passes the firrtl source and annotations directly to firrtl */
+    optionsManager.firrtlOptions = optionsManager.firrtlOptions.copy(
+      firrtlCircuit = Some(firrtlCircuit),
+      annotations = optionsManager.firrtlOptions.annotations ++ firrtlAnnos,
+      customTransforms = optionsManager.firrtlOptions.customTransforms ++ transforms.toList)
+
+    val firrtlExecutionResult = if(chiselOptions.runFirrtlCompiler) {
+      Some(firrtl.Driver.execute(optionsManager))
+    }
+    else {
+      None
+    }
+    ChiselExecutionSuccess(Some(circuit), firrtlString, firrtlExecutionResult)
+  }
+
   /**
     * Run the chisel3 compiler and possibly the firrtl compiler with options specified
     *
@@ -189,8 +234,8 @@
     * @return                       An execution result with useful stuff, or failure with message
     */
   def execute(
-      optionsManager: ExecutionOptionsManager with HasChiselExecutionOptions with HasFirrtlOptions,
-      dut: () => RawModule): ChiselExecutionResult = {
+               optionsManager: ExecutionOptionsManager with HasChiselExecutionOptions with HasFirrtlOptions,
+               dut: () => RawModule): ChiselExecutionResult = {
     val circuitOpt = try {
       Some(elaborate(dut))
     } catch {
@@ -205,108 +250,9 @@
         Predef.augmentString(stackTrace).lines.foreach(line => println(s"${ErrorLog.errTag} $line"))
         None
     }
->>>>>>> a22b3f26
-
     circuitOpt.map { circuit =>
-      // this little hack let's us set the topName with the circuit name if it has not been set from args
-      optionsManager.setTopNameIfNotSet(circuit.name)
-
-      val firrtlOptions = optionsManager.firrtlOptions
-      val chiselOptions = optionsManager.chiselOptions
-
-      val firrtlCircuit = Converter.convert(circuit)
-
-      // Still emit to leave an artifact (and because this always has been the behavior)
-      val firrtlString = Driver.emit(circuit)
-      val firrtlFileName = firrtlOptions.getInputFileName(optionsManager)
-      val firrtlFile = new File(firrtlFileName)
-
-<<<<<<< HEAD
-    val allAnnotations = circuit.annotations ++ annotations
-    val annotationFile = new File(optionsManager.getBuildFileName("anno.json"))
-    val af = new FileWriter(annotationFile)
-    val firrtlAnnos = allAnnotations.map(_.toFirrtl)
-    af.write(JsonProtocol.serialize(firrtlAnnos))
-    af.close()
-
-    /** Find the set of transform classes associated with annotations then
-      * instantiate an instance of each transform
-      * @note Annotations targeting firrtl.Transform will not result in any
-      *   transform being instantiated
-      */
-    val transforms = allAnnotations
-      .collect { case anno: RunFirrtlTransform => anno.transformClass }
-      .distinct
-      .filterNot(_ == classOf[firrtl.Transform])
-      .map { transformClass: Class[_ <: Transform] =>
-        transformClass.newInstance()
-      }
-    /* This passes the firrtl source and annotations directly to firrtl */
-    optionsManager.firrtlOptions = optionsManager.firrtlOptions.copy(
-      firrtlSource = Some(firrtlString),
-      annotations = optionsManager.firrtlOptions.annotations ++ firrtlAnnos,
-      customTransforms = optionsManager.firrtlOptions.customTransforms ++ transforms.toList)
-
-    val firrtlExecutionResult = if(chiselOptions.runFirrtlCompiler) {
-      Some(firrtl.Driver.execute(optionsManager))
-    }
-    else {
-      None
-    }
-    ChiselExecutionSuccess(Some(circuit), firrtlString, firrtlExecutionResult)
-
-  }
-
-  /**
-    * Run the chisel3 compiler and possibly the firrtl compiler with options specified
- *
-    * @param optionsManager The options specified
-    * @param dut                    The device under test
-    * @return                       An execution result with useful stuff, or failure with message
-    */
-  def execute(
-      optionsManager: ExecutionOptionsManager with HasChiselExecutionOptions with HasFirrtlOptions,
-      dut: () => RawModule): ChiselExecutionResult = {
-    execute(optionsManager, elaborate(dut), Nil)
-=======
-      val w = new FileWriter(firrtlFile)
-      w.write(firrtlString)
-      w.close()
-
-      // Emit the annotations because it has always been the behavior
-      val annotationFile = new File(optionsManager.getBuildFileName("anno.json"))
-      val af = new FileWriter(annotationFile)
-      val firrtlAnnos = circuit.annotations.map(_.toFirrtl)
-      af.write(JsonProtocol.serialize(firrtlAnnos))
-      af.close()
-
-      /** Find the set of transform classes associated with annotations then
-        * instantiate an instance of each transform
-        * @note Annotations targeting firrtl.Transform will not result in any
-        *   transform being instantiated
-        */
-      val transforms = circuit.annotations
-                         .collect { case anno: RunFirrtlTransform => anno.transformClass }
-                         .distinct
-                         .filterNot(_ == classOf[firrtl.Transform])
-                         .map { transformClass: Class[_ <: Transform] =>
-                           transformClass.newInstance()
-                         }
-      /* This passes the firrtl source and annotations directly to firrtl */
-      optionsManager.firrtlOptions = optionsManager.firrtlOptions.copy(
-        firrtlCircuit = Some(firrtlCircuit),
-        annotations = optionsManager.firrtlOptions.annotations ++ firrtlAnnos,
-        customTransforms = optionsManager.firrtlOptions.customTransforms ++ transforms.toList)
-
-      val firrtlExecutionResult = if(chiselOptions.runFirrtlCompiler) {
-        Some(firrtl.Driver.execute(optionsManager))
-      }
-      else {
-        None
-      }
-      ChiselExecutionSuccess(Some(circuit), firrtlString, firrtlExecutionResult)
+      execute(optionsManager, circuit, Nil)
     }.getOrElse(ChiselExecutionFailure("could not elaborate circuit"))
->>>>>>> a22b3f26
   }
 
   /**
