--- conflicted
+++ resolved
@@ -3,12 +3,7 @@
 package chiselTests
 
 import chisel3._
-<<<<<<< HEAD
-=======
 import chisel3.util.Queue
-import chisel3.experimental.{DataMirror, FixedPoint}
-import chisel3.testers.BasicTester
->>>>>>> df0e0b1c
 
 class InstanceNameModule extends Module {
   val io = IO(new Bundle {
