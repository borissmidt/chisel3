--- conflicted
+++ resolved
@@ -12,16 +12,11 @@
 // Please retain it.
 // Provide a managed dependency on X if -DXVersion="" is supplied on the command line.
 val defaultVersions = Map(
-<<<<<<< HEAD
-  "firrtl" -> "1.4.0-RC1",
-  "treadle" -> "1.3.0-RC1"
-=======
-  "firrtl" -> "1.4-SNAPSHOT"
+  "firrtl" -> "1.4.0-RC1"
 )
 
 val testDefaultVersions = Map(
-  "treadle" -> "1.3-SNAPSHOT"
->>>>>>> 1032871b
+  "treadle" -> "1.3.0-RC1"
 )
 
 def getVersion(dep: String, org: String = "edu.berkeley.cs") = {
