--- conflicted
+++ resolved
@@ -201,9 +201,6 @@
 
   // Initialize any singleton objects before user code inadvertently inherits them.
   private def initializeSingletons(): Unit = {
-<<<<<<< HEAD
-    val dummy = chisel3.DontCare
-=======
     // This used to contain:
     //    val dummy = core.DontCare
     //  but this would occasionally produce hangs due to static initialization deadlock
@@ -212,7 +209,6 @@
     //  http://ternarysearch.blogspot.com/2013/07/static-initialization-deadlock.html
     //  https://bugs.openjdk.java.net/browse/JDK-8037567
     //  https://stackoverflow.com/questions/28631656/runnable-thread-state-but-in-object-wait
->>>>>>> b1ecb056
   }
 
   def namingStackOption: Option[internal.naming.NamingStack] = dynamicContextVar.value.map(_.namingStack)
