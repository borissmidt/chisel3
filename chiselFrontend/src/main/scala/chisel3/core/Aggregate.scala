--- conflicted
+++ resolved
@@ -14,15 +14,9 @@
 /** An abstract class for data types that solely consist of (are an aggregate
   * of) other Data objects.
   */
-<<<<<<< HEAD
 sealed abstract class Aggregate extends Data {
-  private[chisel3] def cloneTypeWidth(width: Width): this.type = cloneType
-  private[chisel3] def width: Width = flatten.map(_.width).reduce(_ + _)
-=======
-sealed abstract class Aggregate(dirArg: Direction) extends Data(dirArg) {
   private[core] def cloneTypeWidth(width: Width): this.type = cloneType
   private[core] def width: Width = flatten.map(_.width).reduce(_ + _)
->>>>>>> ddb72787
 }
 
 object Vec {
@@ -394,10 +388,6 @@
 }
 
 private[core] object Bundle {
-<<<<<<< HEAD
-  val keywords = List("flip", "asInput", "asOutput", "cloneType", "toBits", "chiselCloneType")
-=======
   val keywords = List("flip", "asInput", "asOutput", "cloneType", "toBits",
-                      "widthOption")
->>>>>>> ddb72787
+                      "widthOption", "chiselCloneType")
 }